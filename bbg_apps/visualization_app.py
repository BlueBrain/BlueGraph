import math
import numpy as np

import copy
from operator import ge, gt, lt, le, eq, ne
from collections import OrderedDict

from jupyter_dash import JupyterDash

import dash
import dash_bootstrap_components as dbc
import dash_core_components as dcc
import dash_html_components as html
import dash_daq as daq

from dash.dependencies import Input, Output, State

import dash_cytoscape as cyto

from bbg_apps.curation_app import DROPDOWN_FILTER_LIST
from bbg_apps.resources import (VISUALIZATION_CONTENT_STYLE,
                                CYTOSCAPE_STYLE_STYLESHEET,
                                MIN_NODE_SIZE,
                                MAX_NODE_SIZE,
                                MIN_FONT_SIZE,
                                MAX_FONT_SIZE,
                                MIN_EDGE_WIDTH,
                                MAX_EDGE_WIDTH,
                                COSE_BILKENT_CONFIG,
                                COSE_CONFIG,
                                COLA_CONFIG,
                                CISE_CONFIG,
                                COLORS)
from dash.exceptions import PreventUpdate

from kganalytics.paths import (top_n_paths, top_n_tripaths, top_n_nested_paths)
from kganalytics.utils import (top_n)


DEFAULT_TOP_N = 50
    
    
def generate_sizes(start, end, weights, func="linear"):
    sorted_indices = np.argsort(weights)
    if func == "linear":
        sizes = np.linspace(start, end, len(weights))
    elif func == "log":
        sizes = np.logspace(start, end, len(weights))
    return [
        int(round(sizes[el]))
        for el in sorted_indices
    ]


def set_sizes_from_weights(cyto_repr, weights, min_size, max_size,
                           min_font_size=None, max_font_size=None):
    for weight in weights:
        all_values = [
            el["data"][weight]
            for el in cyto_repr
            if weight in el["data"]
        ]
        sizes = generate_sizes(min_size, max_size, all_values)
        if min_font_size and max_font_size:
            font_sizes = generate_sizes(min_font_size, max_font_size, all_values)
        j = 0
        for i in range(len(cyto_repr)):
            el = cyto_repr[i]
            if weight in el["data"]:    
                cyto_repr[i]["data"]["{}_size".format(weight)] = sizes[j]
                if min_font_size and max_font_size:
                    cyto_repr[i]["data"]["{}_font_size".format(weight)] = font_sizes[j]
                j += 1

                
def generate_clusters(elements, cluster_type):
<<<<<<< HEAD
    new_elements = copy.deepcopy(elements)
=======
    new_elements = [
        el
        for el in elements
    ]
>>>>>>> a88fe097
    clusters = dict()
    for el in new_elements:
        if cluster_type in el["data"]:
            cluster_id = el["data"][cluster_type]
            el["data"]["parent"] = "cluster_node_{}".format(cluster_id)
            clusters[cluster_id] = "cluster_node_{}".format(cluster_id)
    
<<<<<<< HEAD
    for k, v in clusters.items():
        new_elements.append({
            "data": {
                "id": v,
                "type": "cluster",
                cluster_type: k
            }
        })
    return new_elements
=======
    cluster_nodes = []
    for k, v in clusters.items():
        cluster_nodes.append({
            "data": {
                "id": v,
                "type": "cluster_node",
                cluster_type: k
            }
        })
    return cluster_nodes + new_elements

>>>>>>> a88fe097

def clear_grouping(elements):
    new_elements = []
    for el in elements:
        if "type" not in el["data"] or el["data"]["type"] != "cluster_node":
            new_element = {"data": {}}
            for k, v in el["data"].items():
                if k != "parent":
                    new_element['data'][k] = v
            new_elements.append(new_element)
    return new_elements        
    

def create_edge(id, from_id, to_id, label=None, label_size=10, label_color="black", thickness=2, edge_color="grey", edge_style="solid",frequency=1,papers=[]):
    if thickness == 0:
        thickness = 2
    return {
        "data": { 
            "id": str(id),
            "source": str(from_id).lower(),
            "target": str(to_id).lower(),
            "frequency": frequency,
            "papers": papers
        },
        "style": {
           "label": label if label else '',
            "width": thickness
        }
    }


def create_node(id, node_type=None,label=None, label_size=10, label_color="black", radius=30, node_color='grey',frequency={}, definition="",papers=[]):
    actualLabel = None
    if label is not None:
        actualLabel = label.lower()
    else:
        actualLabel = str(id).lower().split("/")[-1].split("#")[-1]
    frequency_raw = frequency['frequency'] if 'frequency' in frequency else 1
    return {
        "data": { 
            "id": str(id).lower(),
            "frequency":frequency_raw,
            "degree_frequency":frequency['degree_frequency'] if 'degree_frequency' in frequency else frequency_raw,
            "pagerank_frequency":frequency['pagerank_frequency'] if 'pagerank_frequency' in frequency else frequency_raw,
            "definition":definition,
            "papers":papers,
            "type":node_type
        },
        "style": {
            "label": actualLabel
        }
    }

def clear_grouping(elements):
    new_elements = []
    for el in elements:
        if el["data"]["type"] != "cluster":
            new_element = {"data": {}}
            for k, v in el["data"].items():
                if k != "parent":
                    new_element['data'][k] = v
            new_elements.append(new_element)
    return new_elements        
    

def create_edge(id, from_id, to_id, label=None, label_size=10, label_color="black", thickness=2, edge_color="grey", edge_style="solid",frequency=1,papers=[]):
    if thickness == 0:
        thickness = 2
    return {
        "data": { 
            "id": str(id),
            "source": str(from_id).lower(),
            "target": str(to_id).lower(),
            "frequency": frequency,
            "papers": papers
        },
        "style": {
           "label": label if label else '',
            "width": thickness
        }
    }


def create_node(id, node_type=None,label=None, label_size=10, label_color="black", radius=30, node_color='grey',frequency={}, definition="",papers=[]):
    actualLabel = None
    if label is not None:
        actualLabel = label.lower()
    else:
        actualLabel = str(id).lower().split("/")[-1].split("#")[-1]
    frequency_raw = frequency['frequency'] if 'frequency' in frequency else 1
    return {
        "data": { 
            "id": str(id).lower(),
            "frequency":frequency_raw,
            "degree_frequency":frequency['degree_frequency'] if 'degree_frequency' in frequency else frequency_raw,
            "pagerank_frequency":frequency['pagerank_frequency'] if 'pagerank_frequency' in frequency else frequency_raw,
            "definition":definition,
            "papers":papers,
            "type":node_type
        },
        "style": {
            "label": actualLabel
        }
    }

def create_edge(id, from_id, to_id, label=None, label_size=10, label_color="black", thickness=2, edge_color="grey", edge_style="solid",frequency=1,papers=[]):

        if thickness == 0:
            thickness = 2
        return {
            "data": { 
                "id": str(id),
                "source": str(from_id).lower(),
                "target": str(to_id).lower(),
                "frequency":frequency,
                "papers":papers
            },
            "style": {
               "label": label if label else '',
                "width": thickness
            }
        }


def create_node(id, node_type=None,label=None, label_size=10, label_color="black", radius=30, node_color='grey',frequency={}, definition="",papers=[]):

        actualLabel = None
        if label is not None:
            actualLabel = label.lower()
        else:
            actualLabel = str(id).lower().split("/")[-1].split("#")[-1]
        frequency_raw = frequency['frequency'] if 'frequency' in frequency else 1
        return {
            "data": { 
                "id": str(id).lower(),
                "frequency":frequency_raw,
                "degree_frequency":frequency['degree_frequency'] if 'degree_frequency' in frequency else frequency_raw,
                "pagerank_frequency":frequency['pagerank_frequency'] if 'pagerank_frequency' in frequency else frequency_raw,
                "definition":definition,
                "papers":papers,
                "type":node_type
            },
            "style": {
                "label": actualLabel
            }
        }

node_shape_option_list = [
    'ellipse',
    'triangle',
    'rectangle',
    'diamond',
    'pentagon',
    'hexagon',
    'heptagon',
    'octagon',
    'star',
    'polygon'
]

dropdown_download_option_list = [
    'jpg',
    'png',
    'svg'
]

graph_layout_option_list = [
    'cose-bilkent',
    'circle',
    'dagre',
#     'cise',
    'random',
    'grid',
    'preset',
    'concentric',
    'breadthfirst',
    'cose',
    'cola',
    'klay',
    'spread',
    'euler'
]

node_frequency_type = [
    ("Frequency", "paper_frequency"),
    ("Degree", "degree_frequency"),
    ("PageRank", "pagerank_frequency")
]

cluster_type = [
    ("Entity Type", "entity_type"),
    ("Community by Frequency", "community_frequency"),
    ("Community by Mutual Information", "community_npmi")
]

edge_frequency_type = [
    ("Mutual Information", "npmi"),
    ("Raw Frequency", "frequency"),
]


class VisualizationApp(object):
    
    def __init__(self):
        self._app =  JupyterDash("allvis")
        self._app.add_bootstrap_links = True
        self._app.external_stylesheets = dbc.themes.CYBORG

        self._server = self._app.server

        self._graphs = {}
        self._current_graph = None
        
        # Components
        button_group = dbc.InputGroup([
            dbc.Button("Reset", color="primary", className="mr-1",id='bt-reset'),
            dbc.Tooltip(
                "Reset the display to default valuess",
                target="bt-reset",
                placement="bottom",
            ),
            dbc.Button("Remove Selected Node", color="primary", className="mr-1",id='remove-button'),
            dbc.DropdownMenu(
                [
                 dbc.DropdownMenuItem("png", id="png-menu"),
                    dbc.DropdownMenuItem(divider=True),
                 dbc.DropdownMenuItem("jpg", id="jpg-menu"),
                     dbc.DropdownMenuItem(divider=True),
                 dbc.DropdownMenuItem("svg", id="svg-menu")
                ],
                label="Download",
                id='dropdown-download',

                color="primary",
                group=True,
                className="mr-1"
            )
        ])

        buttons = dbc.FormGroup([button_group], className="mr-1")

        self.radio_items = dbc.RadioItems(
            id="showgraph",
            value=self._current_graph,
            options=[{'label': val.capitalize(), 'value': val} for val in self._graphs.values()],
            inline=True
        )
        
        graph_type_radio = dbc.FormGroup([
            dbc.Label("Display", html_for="showgraph", width=3),
            dbc.Col(self.radio_items, width=9)], row=True)

        scope_option_list = ['Paper', 'Section', 'Paragraph']

        scope_radio = dbc.FormGroup(
            [
                dbc.Label("Scope", html_for="graphscope", width=3),
                dbc.Col(
                    dbc.RadioItems(
                        id="graphscope",
                        value='Paper',
                        options=[{'label': val.capitalize(), 'value': val} for val in scope_option_list],
                        inline=True
                    ), width=9
                )
            ],
            row=True
        )

        group_option_list = ['None','Type', 'Mutual Information']

        group_radio = dbc.FormGroup(
            [
                dbc.Label("Group By", html_for="graphgroup", width=3),
                dbc.Col(
                    dbc.RadioItems(
                        id="graphgroup",
                        value='None',
                        options=[{'label': val.capitalize(), 'value': val} for val in group_option_list],
                        inline=True
                    ), width=9
                )
            ],
            row=True
        )


        input_group = dbc.InputGroup([
            dbc.InputGroupAddon("Search", addon_type="prepend"),
                dcc.Dropdown(
                    id="searchdropdown",
                    multi=True,
                    style={"width":"80%"})],
            className="mb-3"
        )


        search = dbc.FormGroup(
            [
                dbc.Label("Search", html_for="searchdropdown", width=3),
                dbc.Col(dcc.Dropdown(
                    id="searchdropdown",
                    multi=True
                ), width=9)

            ],
            row=True
        )

        dropdown_menu_items = [
            dbc.DropdownMenuItem("Frequency",   id="dropdown-menu-freq-frequency"),
            dbc.DropdownMenuItem("Degree Frequency",   id="dropdown-menu-freq-degree_frequency"),
            dbc.DropdownMenuItem("PageRank Frequency", id="dropdown-menu-freq-pagerank_frequency")
        ]
<<<<<<< HEAD
=======

>>>>>>> a88fe097
        
        freq_input_group = dbc.InputGroup(
            [
                dbc.Label("Node Weight", html_for="node_freq_type"),
                dcc.Dropdown(
                    id="node_freq_type",
                    value="degree_frequency",
                    options=[{'label': val[0], 'value': val[1]} for val in node_frequency_type],
                    style={"width":"100%"})
            ],
            className="mb-1"
        )

        node_range_group = dbc.FormGroup(
            [
                dbc.Label("Display Range", html_for="nodefreqslider"),
                dcc.RangeSlider(id="nodefreqslider", min=0, max=10, value=[0, 1000000])
            ]
        )

        edge_input_group = dbc.InputGroup(
            [
                 dbc.Label("Edge Weight", html_for="edge_freq_type"),
                 dcc.Dropdown(
                    id="edge_freq_type",
                    value="npmi",
                    options=[{'label': val[0], 'value': val[1]} for val in edge_frequency_type],
                    style={
                        "width":"100%"
                    }
                )
            ],
            className="mb-1"
        )

        edge_range_group = dbc.FormGroup(
            [
                dbc.Label("Display Range", html_for="edgefreqslider"),
                dcc.RangeSlider(id="edgefreqslider", min=0, max=10, value=[0, 100000])
            ]
        )
        
        frequencies_form = dbc.FormGroup(
            [
                dbc.Col([freq_input_group, node_range_group], width=6),
                dbc.Col([edge_input_group, edge_range_group], width=6)
            ],
            row=True)

        display_message = html.P(
            "Displaying top {} most frequent entities".format(DEFAULT_TOP_N),
            id="display-message")
        
        top_n_button = dbc.Button(
            "Show all entities",
            color="primary", className="mr-1", id='top-n-button')
        
        top_n_slider = daq.NumericInput(
            id="top-n-slider",
            min=1,  
            max=1000,
            value=DEFAULT_TOP_N,
            className="mr-1",
            disabled=True
        )
        top_n_groups = dbc.InputGroup(
            [top_n_button, top_n_slider],
            style={"margin-bottom": "10pt"})
        
        item_details = dbc.FormGroup([html.Div(id="modal")])

        item_details_card = dbc.Card(
            dbc.CardBody([
                html.H5("", className="card-title"),
                html.H6("", className="card-subtitle"),
                html.P("",className="card-text"),
                dbc.Button("", color="primary", id ="see-more-card")],
                id = "item-card-body")
        )

        form = dbc.Form([
            button_group,
            html.Hr(),
            graph_type_radio,
            display_message,
            top_n_groups,
            search, 
            html.Hr(),
            frequencies_form,
            item_details_card])
        
        # ------ Clustering form ------

        cluster_group = dbc.InputGroup(
            [
                dbc.Label("Cluster by", html_for="cluster_type"),
                dcc.Dropdown(
                    id="cluster_type",
                    value="entity_type",
                    options=[{'label': val[0], 'value': val[1]} for val in cluster_type],
                    style={"width":"100%"})
            ],
            className="mb-1"
        )
        
        legend = dbc.FormGroup([
            dbc.Label("Legend", html_for="cluster_board"),
            html.Div(id="cluster_board", children=[])
        ])
        
        cluster_layout_button = dbc.FormGroup([
            dbc.Checklist(
                options=[{"value": 1}],
                value=[],
                id="groupedLayout",
                switch=True,
            ),
            dbc.Label("Grouped Layout", html_for="groupedLayout"),
        ])                

        grouping_form = dbc.Form([
            cluster_group,
            cluster_layout_button,
            html.Hr(),
            legend,
            html.Hr(),
#             subgraph_form
        ])
        
        # ------ Path search form --------
        
        path_from = dbc.FormGroup([
            dbc.Label("From", html_for="searchpathfrom", width=3),
            dbc.Col(dcc.Dropdown(
                id="searchpathfrom"
            ), width=9)],
            row=True)

        path_to = dbc.FormGroup([
            dbc.Label("To", html_for="searchpathto", width=3),
            dbc.Col(dcc.Dropdown(id="searchpathto"), width=9)],
            row=True)

        path_condition = dbc.FormGroup([
            dbc.Label("Constraints"),
            dbc.FormGroup([
                dbc.Label("Traverse", html_for="searchnodetotraverse", width=3),
                dbc.Col(dcc.Dropdown(
                    id="searchnodetotraverse"
                ), width=9)],
                row=True
            ),
            dbc.FormGroup(
                dbc.Row([
                    dbc.Col(
                        children=[
                            dbc.Label("Allow Overlap", html_for="searchpathoverlap"),
                            dbc.Checklist(
                                options=[{"value": 1}],
                                value=[1],
                                id="searchpathoverlap",
                                switch=True,
                            )
                        ], width=6
                    ),
                    dbc.Col(
                        children=[
                            dbc.Label("Nested", html_for="nestedpaths"),
                            dbc.Checklist(
                                options=[{"value": 1}],
                                value=[],
                                id="nestedpaths",
                                switch=True,
                            )
                        ], width=6
                    )
                ])
            ),
            dbc.FormGroup(
                dbc.Row([
                    dbc.Col(
                        children=[
                            dbc.Label("Top N", html_for="searchpathlimit"),
                            daq.NumericInput(
                                id="searchpathlimit",
                                min=10,  
                                max=50,
                                value=10,
                               className="mr-1"
                         )], width=6
                    ),
                    dbc.Col(
                        children=[
                            dbc.Label("Depth", html_for="pathdepth"),
                            daq.NumericInput(
                                id="pathdepth",
                                min=1,  
                                max=4,
                                value=1,
                                disabled=True,
                                className="mr-1"
                        )], width=6
                    )
                ])
            )])

        search_path = dbc.InputGroup(
            [
                dbc.Button("Find Paths", color="primary", className="mr-1",id='bt-path'),
                dbc.Tooltip(
                    "Find paths between selected entities",
                    target="bt-path",
                    placement="bottom",
                )
            ]
        )

        form_path_finder = dbc.Form([
            path_from,
            path_to,
            html.Hr(),
            path_condition,
            search_path])

        graph_layout = dbc.FormGroup(
            [
                dbc.Label("Layout", html_for="searchdropdown", width=3),
                dbc.Col(dcc.Dropdown(
                    id ='dropdown-layout',
                    options = [{'label': val.capitalize(), 'value': val} for val in graph_layout_option_list],
                    value='cose-bilkent',
                    clearable=False
                ), width=9)
            ],
            row=True
        )

        node_shape = dbc.FormGroup(
            [
                dbc.Label("Node Shape", html_for="dropdown-node-shape", width=3),
                dbc.Col(dcc.Dropdown(
                    id='dropdown-node-shape',
                    value='ellipse',
                    clearable=False,
                    options = [{'label': val.capitalize(), 'value': val} for val in node_shape_option_list]
                ), width=9)

            ],
            row=True
        )

        link_color_picker = dbc.FormGroup(
            [
                dbc.Col(daq.ColorPicker(
                  id='input-follower-color',
                  value=dict(hex='#a0b3dc'),
                  label="Edge Color"
                ))    
            ],
            row=True
        )

        conf_form = dbc.Form([graph_layout, node_shape, link_color_picker])
        
        # ---- Create a layout from components ----------------

        self.cyto = cyto.Cytoscape(
            id='cytoscape',
            elements=self._graphs[self._current_graph]["cytoscape"] if self._current_graph is not None else None,
            stylesheet=CYTOSCAPE_STYLE_STYLESHEET,
            style={"width": "100%", "height": "100%"})

        
        self._app.layout  = html.Div([
            dcc.Store(id='memory', data={"display_top": DEFAULT_TOP_N}),
            dbc.Row([]),
            dbc.Row([
                dbc.Col([
<<<<<<< HEAD
=======
#                     dcc.Loading(
#                         id="loading-graph",
#                         children=[],
#                         type="circle",
#                         style={"margin-top": "75pt"}),
>>>>>>> a88fe097
                    html.Div(style=VISUALIZATION_CONTENT_STYLE, children=[self.cyto]), 
                    ], width=8),
                dbc.Col(html.Div(children=[
                    dbc.Button(
                        "Controls",
                        id="collapse-button",
                        color="primary",
                    ),
                    dbc.Collapse(dbc.Tabs(id='tabs', children=[
                        dbc.Tab(
                            label='Details', label_style={"color": "#00AEF9", "border-radius":"4px"},
                            children=[dbc.Card(dbc.CardBody([form]))]),
                        dbc.Tab(
                            label="Clusters", label_style={"color": "#00AEF9", "border-radius":"4px"},
                            children=[dbc.Card(dbc.CardBody([grouping_form]))]),
                        dbc.Tab(
                            label='Layout', label_style={"color": "#00AEF9"},
                            children=[dbc.Card(dbc.CardBody([conf_form]))]),
                        dbc.Tab(
                            label='Path Finder', label_style={"color": "#00AEF9"},
                            children=[dbc.Card(dbc.CardBody([form_path_finder]))])]), id="collapse")
                    ]),
                    width=4
                )
            ])])

        self._app.config['suppress_callback_exceptions'] = True
        self._app.height = "800px"
        self._min_node_weight = None
        self._max_node_weight = None
        self._min_edge_weight = None
        self._max_edge_weight = None
        self._removed_nodes = set()

        # Store removed nodes and edges
        self._removed_nodes = set()
        self._removed_edges = set()

    
    def set_graph(self, graph_id, cyto_repr, dict_repr, style=None, nx_object=None):
        
        # add some extra attrs to nodes
        weights = ["paper_frequency", "degree_frequency", "pagerank_frequency"]
        set_sizes_from_weights(
            cyto_repr, weights, MIN_NODE_SIZE, MAX_NODE_SIZE,
            MIN_FONT_SIZE, MAX_FONT_SIZE)
        
        # add some extra attrs to nodes
        weights = ["npmi", "ppmi", "frequency"]
        set_sizes_from_weights(
            cyto_repr, weights, MIN_EDGE_WIDTH, MAX_EDGE_WIDTH)
        
        if self._graphs is None:
            self._graphs = {}
        self._graphs[graph_id] = {
            "cytoscape": cyto_repr,
            "dict": dict_repr
        }
        if style is not None:
            self._graphs[graph_id]["style"] = style
        
        if nx_object is not None:
            self._graphs[graph_id]["nx_object"] = nx_object
            
        self.radio_items.options = [
            {'label': val.capitalize(), 'value': val} for val in list(self._graphs.keys())
        ]
        return
    
    
    def set_current_graph(self, graph_id):
        self._current_graph = graph_id
        self.radio_items.value = graph_id
        self.cyto.elements = self._graphs[self._current_graph]["cytoscape"]

    def run(self, port):
        self._app.run_server(mode="jupyterlab", width="100%", port=port)

    def set_list_papers_callback(self, func):
        self._list_papers_callback = func

    def set_entity_definitons(self, definition_dict):
        self._entity_definitions = definition_dict

        
visualization_app = VisualizationApp()



    
# ############################## CALLBACKS ####################################
def get_cytoscape_data(factor,graph):
    elements = cytoscape_data(graph[factor])
    elements=elements["elements"]['nodes']+elements["elements"]['edges']
    for element in elements:
        element["data"]["id"] = str(element["data"]["source"]+'_'+element["data"]["target"]).replace(" ","_") if "source" in element["data"] else str(element["data"]["id"]).replace(" ","_")
    elements_dict = {element["data"]["id"]:element for element in elements  }
    return elements, elements_dict
    
    
def search(search_value,value, showgraph, diffs=[]):
    res = []
    elements = visualization_app._graphs[showgraph]["cytoscape"]

    for ele_data in elements:
        if 'name' in ele_data['data']:
            label =ele_data['data']['name']
            if (search_value in label) or (label in search_value) or ele_data['data']['id'] in (value or []) :
                if ele_data['data']['id'] not in diffs:
                    res.append({"label":ele_data['data']['name'],"value":ele_data['data']['id']})
    return res


def recompute_node_range(elements, freq_type):
    all_weights = [
        el["data"][freq_type]
        for el in elements
        if freq_type in el["data"]
    ]
    if len(all_weights) > 0:
        min_value = min(all_weights)
        min_value = (
            min_value
            if isinstance(min_value, int)
            else math.floor(min_value)
        )
        max_value = max(all_weights)
        max_value = (
            max_value
            if isinstance(max_value, int)
            else math.ceil(max_value)
        )
    else:
        min_value = 0
        max_value = 0

    marks = {
        min_value: (
            "{}".format(min_value)
            if isinstance(min_value, int) else
            "{:.2f}".format(min_value)
        ),
        max_value: (
            "{}".format(max_value)
            if isinstance(max_value, int) else
            "{:.2f}".format(max_value)
        ),
    }
    
    step = (max_value - min_value) / 100

    return min_value, max_value, marks, step


@visualization_app._app.callback(
    [
        Output('nodefreqslider', 'min'),
        Output('nodefreqslider', 'max'),
        Output('nodefreqslider', 'marks'),
#         Output('nodefreqslider', 'value'),
        Output('nodefreqslider', 'step'),
        Output('edgefreqslider', 'min'),
        Output('edgefreqslider', 'max'),
        Output('edgefreqslider', 'marks'),
#         Output('edgefreqslider', 'value'),
        Output('edgefreqslider', 'step')
    ],
    [
        Input('showgraph', 'value'),
        Input('node_freq_type', 'value'),
        Input('edge_freq_type', 'value'),
    ],
    [
        State('cytoscape', 'elements')
    ])
def adapt_weight_ranges(val, node_freq_type, edge_freq_type, cytoelements):
    elements = cytoelements
    if elements:
        # here set min and max if not set yet
        if node_freq_type or (
                visualization_app._min_node_weight is None and\
                visualization_app._max_node_weight is None):
            min_node_value, max_node_value, node_marks, node_step = recompute_node_range(
                elements, node_freq_type)
            visualization_app._min_node_weight = min_node_value
            visualization_app._max_node_weight = max_node_value
            node_value = [min_node_value, max_node_value]
            
        if edge_freq_type or (
                visualization_app._min_edge_weight is None and\
                visualization_app._max_edge_weight is None):
            min_edge_value, max_edge_value, edge_marks, edge_step = recompute_node_range(
                elements, edge_freq_type)
            
            visualization_app._min_edge_weight = min_edge_value
            visualization_app._max_edge_weight = max_edge_value
            edge_value = [min_edge_value, max_edge_value]
    
    return  [
        min_node_value, max_node_value, node_marks, 
#         node_value, 
        node_step,
        min_edge_value, max_edge_value, edge_marks, 
#         edge_value, 
        edge_step
    ]    


@visualization_app._app.callback(
    [
        Output('searchnodetotraverse', 'disabled'),
        Output('searchpathoverlap', 'options'),
        Output('pathdepth', 'disabled'),
    ],
    [
        Input('nestedpaths', 'value')
    ])
def setup_paths_tab(nestedpaths):
    ctx = dash.callback_context

    if not ctx.triggered:
        button_id = 'No clicks yet'
    else:
        button_id = ctx.triggered[0]['prop_id'].split('.')[0]

    if len(nestedpaths) > 0:
        # disable traverse and overlapping
        traverse_field_disable = True
        overlapping_disable = [{"value": 1, "disabled": True}]
        # enable depth
        pathdepth_disable = False
    else:
        # enable traverse and overlapping
        traverse_field_disable = False
        overlapping_disable = [{"value": 1}]
        # disable depth
        pathdepth_disable = True
    return [traverse_field_disable, overlapping_disable, pathdepth_disable]


@visualization_app._app.callback(
    [
        Output('cytoscape', 'zoom'),
        Output('cytoscape', 'elements'),
        Output('top-n-button', 'children'),
        Output('top-n-slider', 'disabled'),
        Output('memory', 'data'),
        Output('display-message', 'children'),
    ],
    [
        Input('bt-reset', 'n_clicks'),
        Input('remove-button', 'n_clicks'),
        Input('showgraph', 'value'),
        Input('nodefreqslider', 'value'),
        Input('edgefreqslider', 'value'),
        Input("searchdropdown", "value"),
        Input('bt-path', 'n_clicks'),
        Input('groupedLayout', "value"),
<<<<<<< HEAD
        Input('cluster_type', "value"),
        Input('top-n-button', "n_clicks")
=======
        Input('cluster_type', "value")
>>>>>>> a88fe097
    ],
    [
        State('node_freq_type', 'value'),
        State('edge_freq_type', 'value'),
        State('cytoscape', 'elements'),
        State('cytoscape', 'selectedNodeData'),
        State('cytoscape', 'selectedEdgeData'),
        State('cytoscape', 'tapNodeData'),
        State('cytoscape', 'zoom'),
        State('searchpathfrom', 'value'),
        State('searchpathto', 'value'),
        State('searchnodetotraverse', 'value'),
        State('searchpathlimit', 'value'),
        State('searchpathoverlap', 'value'),
        State('nestedpaths', 'value'),
        State('pathdepth', 'value'),
<<<<<<< HEAD
        State('memory', 'data'),
        State('top-n-slider', 'value'),
=======
>>>>>>> a88fe097
    ]
)
def reset_layout(resetbt, removebt, val, 
                 nodefreqslider, edgefreqslider, 
<<<<<<< HEAD
                 searchvalues, pathbt, grouped_layout, cluster_type, top_n_buttton,
=======
                 searchvalues, pathbt, grouped_layout, cluster_type,
>>>>>>> a88fe097
                 node_freq_type, edge_freq_type, cytoelements, data, edge,
                 tappednode, zoom, searchpathfrom,
                 searchpathto, searchnodetotraverse, searchpathlimit, searchpathoverlap,
                 nestedpaths, pathdepth, memory_data, top_n_slider_value):
    elements = visualization_app._graphs[val]["cytoscape"]
    elements_dict = visualization_app._graphs[val]["dict"]
    ctx = dash.callback_context
    zoom = 1
    
    if not ctx.triggered:
        button_id = 'No clicks yet'
    else:
        button_id = ctx.triggered[0]['prop_id'].split('.')[0]

    if button_id == 'showgraph':
        visualization_app.set_current_graph(val)
        elements = visualization_app._graphs[val]["cytoscape"]
        elements_dict = visualization_app._graphs[val]["dict"]


    if searchvalues is not None:
        for searchvalue in searchvalues:
            search_node = elements_dict[searchvalue]
            search_node["selected"] = True

    if button_id == "bt-reset":
        visualization_app._removed_nodes = set()
        visualization_app._removed_edges = set()
<<<<<<< HEAD

 
    if button_id == "cluster_type":
        if len(grouped_layout) == 1:
            elements = generate_clusters(elements, cluster_type)

    if button_id == "groupedLayout":
        if len(grouped_layout) == 1:
            elements = generate_clusters(elements, cluster_type)
        else:
            elements = visualization_app._graphs[val]["cytoscape"]

=======
 
    if button_id == "groupedLayout" or button_id == "cluster_type":
        if len(grouped_layout) == 1:
            if button_id != "groupedLayout":
#                 print(button_id, grouped_layout)
                elements = generate_clusters(elements, cluster_type)
#                 print("Clusters: ", [el["data"]["id"] for el in elements if "type" in el["data"]])
            else:
#                 print(button_id, grouped_layout)
                elements = generate_clusters(clear_grouping(elements), cluster_type)
#                 print("Clusters: ", [el["data"]["id"] for el in elements if "type" in el["data"]])
        else:
#             print(button_id, grouped_layout)
            elements = clear_grouping(elements)
#             print("Clusters: ", [el["data"]["id"] for el in elements if "type" in el["data"]])
    
>>>>>>> a88fe097
    if button_id == "remove-button" and removebt is not None:
        nodes_to_remove = set()
        edges_to_remove = set()
        if elements and data:
            nodes_to_remove = {ele_data['id'] for ele_data in data}
            edges_to_remove = {
                el["data"]["id"]
                for el in elements
                if "source" in el["data"] and (
                    el["data"]["source"] in nodes_to_remove or
                    el["data"]["target"] in nodes_to_remove
                )
            }
        if elements and edge:
            edges_to_remove = {ele_data['id'] for ele_data in edge}
       
        visualization_app._removed_nodes.update(nodes_to_remove)
        visualization_app._removed_edges.update(edges_to_remove)
    
    if button_id == "bt-path" and pathbt is not None:
        visualization_app._removed_nodes = set()
        visualization_app._removed_edges = set()

        if searchpathfrom and searchpathto:
            topN = searchpathlimit if searchpathlimit else 20
            searchpathfrom_dict = elements_dict[searchpathfrom]
            searchpathto_dict = elements_dict[searchpathto]
            
            source = searchpathfrom_dict['data']['name']
            target = searchpathto_dict['data']['name']
            
            if searchnodetotraverse:
                searchnodetotraverse_dict = elements_dict[searchnodetotraverse]
                
                intersecting = len(searchpathoverlap) == 1
                a_b_paths, b_c_paths = top_n_tripaths(
                    visualization_app._graphs[val]["nx_object"], source,
                    searchnodetotraverse_dict['data']['name'], target, topN,
                    strategy="naive", distance="distance_npmi", intersecting=intersecting, pretty_print=False)
                paths = a_b_paths + b_c_paths
            elif nestedpaths and pathdepth:
                paths = top_n_nested_paths(
                    visualization_app._graphs[val]["nx_object"], source, target, topN, nested_n=topN,
                    strategy="naive", distance="distance_npmi", depth=pathdepth)
            else:
                paths = top_n_paths(
                    visualization_app._graphs[val]["nx_object"], source, target,
                    topN, distance="distance_npmi", strategy="naive", pretty_print=False)
            elements = []
                
            
            if paths:
                elements.append(searchpathfrom_dict) 
                elements.append(searchpathto_dict)
                
            visited = set()
            for path in paths:
                path_steps = list(path)
                searchpathfrom = searchpathfrom_dict["data"]["id"]
                for index, path_step in enumerate(path_steps):
                    if path_step in elements_dict:
                        path_element = elements_dict[path_step]
                    else:
                        print("!!!", path_step, " not in ", elements_dict.keys())

                    path_element_id = path_element['data']['id']
                    elements.append(path_element)

                    if path_element_id != searchpathfrom and (searchpathfrom, path_element_id) not in visited:
                        edge_from_id = str(searchpathfrom).lower().replace(" ","_") + "_" + str(path_element_id).lower()
                        edge_from = create_edge(edge_from_id, searchpathfrom, path_element_id)
                        elements.append(edge_from)
                        visited.add((searchpathfrom, path_element_id))
                    
                    searchpathfrom = path_element_id

    result_memory_data = {}  
    print(memory_data)
    
    def most_frequent_elements(elements, n):
        frequencies = {
            el["data"]["id"]: el["data"]["paper_frequency"]
            for el in elements
            if "paper_frequency" in el["data"]
        }
        nodes_to_select = top_n(frequencies, n)
        edges_to_select = [
            el["data"]["id"]
            for el in elements
            if "source" in el["data"] and (
                el["data"]["source"] in nodes_to_select and
                el["data"]["target"] in nodes_to_select
            )
        ]
        return nodes_to_select + edges_to_select
    
    if memory_data["display_top"] is not None:
        if button_id == "top-n-button":
            # Top entities are selected, but button is clicked, so show all
            result_memory_data["display_top"] = None
            top_n_button_label = "Show N most frequent entities"
            top_n_button_disabled = False
            message = "Displaying all entities"
        else:
            # Top entities are selected, button is not clicked, show top
            elements = [
                el
                for el in elements
                if el["data"]["id"] in most_frequent_elements(
                    elements, memory_data["display_top"])
            ]
            
            top_n_button_label = "Show all entities"
            top_n_button_disabled = True
            result_memory_data["display_top"] = memory_data["display_top"]
            message = "Displaying top {} most frequent entities".format(memory_data["display_top"])
    else:
        if button_id == "top-n-button":
            # Top entities are NOT selected but the button is clicked, show top
            elements = [
                el
                for el in elements
                if el["data"]["id"] in most_frequent_elements(
                    elements, top_n_slider_value)
            ]
            top_n_button_label = "Show all entities"
            top_n_button_disabled = True
            result_memory_data["display_top"] = top_n_slider_value
            message = "Displaying top {} most frequent entities".format(top_n_slider_value)
        else:
            # Top entities are NOT selected and buttopn is not clicked
            top_n_button_label = "Show N most frequent entities"
            top_n_button_disabled = False
            result_memory_data["display_top"] = Nonw
            message = "Displaying all entities"
   
                    
    def node_range_condition(el, start, end):
        if node_freq_type in el["data"]:
            if el["data"][node_freq_type] >= start and\
               el["data"][node_freq_type] <= end:
                return True
        return False
    
    def edge_range_condition(el, start, end, nodes_to_remove=None):
        if edge_freq_type in el["data"]:
            inrange = False
            if el["data"][edge_freq_type] >= start and\
               el["data"][edge_freq_type] <= end:
                inrange = True
            notdangling = False
            if nodes_to_remove is None or (
                    el["data"]["source"] not in nodes_to_remove and\
                    el["data"]["target"] not in nodes_to_remove):
                notdangling = True
            return inrange and notdangling
            
        return False

    if nodefreqslider and button_id == "nodefreqslider":
        if visualization_app._min_node_weight is None or\
           visualization_app._max_node_weight is None:
            visualization_app._min_node_weight = nodefreqslider[0]
            visualization_app._max_node_weight = nodefreqslider[1]
        elif nodefreqslider[0] != visualization_app._min_node_weight or\
             nodefreqslider[1] != visualization_app._max_node_weight:

            visualization_app._min_node_weight = nodefreqslider[0]
            visualization_app._max_node_weight = nodefreqslider[1]
        
            nodes_to_remove = [
                el["data"]["id"]
                for el in visualization_app._graphs[val]["cytoscape"]
                if "source" not in el["data"] and not node_range_condition(
                    el, nodefreqslider[0], nodefreqslider[1])
            ]

            edges_to_remove = [
                el["data"]["id"]
                for el in visualization_app._graphs[val]["cytoscape"]
                if "source" in el["data"] and (
                    not edge_range_condition(
                        el, visualization_app._min_edge_weight,
                        visualization_app._max_edge_weight, nodes_to_remove))
            ]

            elements = [
                el
                for el in visualization_app._graphs[val]["cytoscape"]
                if el["data"]["id"] not in nodes_to_remove and el["data"]["id"] not in edges_to_remove
            ]

    elif edgefreqslider and button_id == "edgefreqslider":
        if visualization_app._min_edge_weight is None or\
           visualization_app._max_edge_weight is None:
            visualization_app._min_edge_weight = edgefreqslider[0]
            visualization_app._max_edge_weight = edgefreqslider[1]
        elif edgefreqslider[0] != visualization_app._min_edge_weight or\
             edgefreqslider[1] != visualization_app._max_edge_weight:
            
            visualization_app._min_edge_weight = edgefreqslider[0]
            visualization_app._max_edge_weight = edgefreqslider[1]
    
            nodes_to_remove = [
                el["data"]["id"]
                for el in visualization_app._graphs[val]["cytoscape"]
                if "source" not in el["data"] and not node_range_condition(
                    el, visualization_app._min_node_weight, visualization_app._max_node_weight)
            ]

            edges_to_remove  = [
                el["data"]["id"]
                for el in visualization_app._graphs[val]["cytoscape"]
                if "source" in el["data"] and not edge_range_condition(
                    el, edgefreqslider[0], edgefreqslider[1], nodes_to_remove)
            ]


            elements = [
                el
                for el in visualization_app._graphs[val]["cytoscape"]
                if el["data"]["id"] not in nodes_to_remove and el["data"]["id"] not in edges_to_remove
            ]
  
    elements = [
        el for el in elements
        if el["data"]["id"] not in visualization_app._removed_nodes and\
            el["data"]["id"] not in visualization_app._removed_edges
    ]

    return [
        zoom, elements,
        top_n_button_label, top_n_button_disabled, result_memory_data, message
    ]


@visualization_app._app.callback(
    [
        Output('item-card-body', 'children')
    ],
    [
        Input('cytoscape', 'tapNode'),
        Input('cytoscape', 'tapEdge')
    ],
    [
        State('cytoscape', 'selectedNodeData'),
        State('cytoscape', 'selectedEdgeData'),
        State('showgraph', 'value')
    ])
def display_tap_node(datanode, dataedge, statedatanode, statedataedge, showgraph):  
    papers = []
    res = []
    modal_button = None
    if datanode and statedatanode and "type" not in datanode["data"]:
        definition = ""
        if 'definition' in str(datanode['data']):
            definition = str(datanode['data']['definition'])
        
        entity = str(datanode['style']['label'])
        if entity in visualization_app._entity_definitions:
            definition = visualization_app._entity_definitions[entity]

        label = str(datanode['style']['label'])
        try:
            _type = str(datanode['data']['entity_type'])
        except Exception as e:
            print(e)
            print(datanode['data'])

        frequency = str(len(datanode['data']['papers']))
        res.append([
            html.H5(label, className="card-title"),
            html.H6(_type, className="card-subtitle"),
            html.P(
                definition,
                className="card-text"
            )
        ])
        label = "'"+label+"' mentioned in " + frequency + " papers"
        modal_button = dbc.Button(label, id="open-body-scroll",color="primary")
        
        papers= datanode['data']['papers']

    elements = visualization_app._graphs[showgraph]["cytoscape"]
    elements_dict = visualization_app._graphs[showgraph]["dict"]
        
    if dataedge and statedataedge:
        label = str(dataedge['style']['label'])
        
        source_node = elements_dict[ dataedge['data']['source']]
        source_label = source_node['data']['name']
        target_node = elements_dict[ dataedge['data']['target']]
        target_label = target_node['data']['name']
        papers = set(source_node['data']['papers']).intersection(set(target_node['data']['papers']))
        frequency = str(len(papers))
        mention_label= ''' '%s' mentioned in %s papers with '%s' ''' % (source_label, frequency, target_label) 
        label = mention_label if str(dataedge['style']['label']) == "" else str(dataedge['style']['label']) 
        modal_button= dbc.Button(label, id="open-body-scroll",color="primary")

    if len(papers) > 0:
        papers_in_kg = visualization_app._list_papers_callback(papers)

        rows = []
        
        if papers_in_kg:
            for paper in papers_in_kg:
                title = paper[0] if paper[0] else ''
                authors = paper[1] if paper[1] else ''
                abstract = paper[2] if paper[2] else ''
                journal = paper[5] if paper[5] else ''
                url = paper[4] if paper[4] else ''
                publish_time = str(paper[8]) if paper[8] else ''

                abstract = (abstract[:500] + '...') if abstract and len(abstract) > 500 else abstract
                
                paper_card = dbc.Card(
                    dbc.CardBody([
                        html.H4(title, className="card-title"),
                        html.H5(authors, className="card-subtitle"),
                        html.H6(journal + "( " + publish_time + " )", className="card-subtitle"),
                        html.P(abstract, className="card-text" ),
                        dbc.Button("View the paper", href=url,target="_blank",color="primary"),
                    ]))
                rows.append(paper_card)

            cards = dbc.Row(rows)        

            modal = html.Div(
            [
                modal_button,
                dbc.Modal([
                        dbc.ModalHeader(label),
                        dbc.ModalBody(cards),            
                        dbc.ModalFooter(
                            dbc.Button(
                                "Close", id="close-body-scroll", className="ml-auto"
                            )
                        ),
                    ],
                    id="modal-body-scroll",
                    scrollable=True,
                    size="lg"
                ),
            ]
            )
            if len(res) > 0:
                res[0].append(modal)
            else:
                res.append(modal)
    else:
        res = [html.H5("Select an item for details", className="card-title")]
    return res



@visualization_app._app.callback(Output('cytoscape', 'layout'),
    [
<<<<<<< HEAD
        Input('dropdown-layout', 'value'),
        Input('showgraph', 'value'),
        Input("cytoscape", "elements")
    ],
    [
        State("cytoscape", "stylesheet")
    ])
def update_cytoscape_layout(layout, showgraph, elements, styles):
    
=======
      Input('dropdown-layout', 'value'),
      Input('showgraph', 'value')
    ],
    [
        State('cytoscape', 'elements')
    ])
def update_cytoscape_layout(layout, showgraph, elements):
>>>>>>> a88fe097
    if "style" in visualization_app._graphs[showgraph]:
        return {'name': 'preset'}
    if layout == "cose":
        layout_config = COSE_CONFIG
    elif layout =="cola":
        layout_config = COLA_CONFIG
    elif layout == "cose-bilkent":
        layout_config = COSE_BILKENT_CONFIG
<<<<<<< HEAD
#     elif layout == "cose-bilkent (types)":
#         layout_config = COSE_BILKENT_CONFIG
#     elif layout == "cise":
#         layout_config = CISE_CONFIG
#         # add clusters info
#         layout_config["clusters"] = generate_cluster_info(
#             visualization_app._graphs[showgraph]["cytoscape"],
#             "community_npmi")
=======
    elif layout == "cose-bilkent (types)":
        layout_config = COSE_BILKENT_CONFIG
    elif layout == "cise":
        layout_config = CISE_CONFIG
        # add clusters info
        layout_config["clusters"] = generate_cluster_info(
            visualization_app._graphs[showgraph]["cytoscape"],
            "community_npmi")
>>>>>>> a88fe097
    else:    
        layout_config = {'showlegend':True}

    layout_config["name"] = layout

    return layout_config


@visualization_app._app.callback(
    Output('cytoscape', 'stylesheet'),
    [
<<<<<<< HEAD
        Input('cytoscape', 'elements'),
=======
>>>>>>> a88fe097
        Input('cytoscape', 'tapNode'),
        Input('cytoscape', 'selectedNodeData'),
        Input('input-follower-color', 'value'),
        Input('dropdown-node-shape', 'value'),
        Input('showgraph', 'value'),
        Input('node_freq_type', 'value'),
        Input('edge_freq_type', 'value'),
        Input('cluster_type', 'value'),
<<<<<<< HEAD
        
    ],
    [
        State('cytoscape', 'stylesheet')
    ])
def generate_stylesheet(elements,
                        node, 
                        selectedNodes, 
                        follower_color, node_shape,
                        showgraph, node_freq_type, edge_freq_type,
                        cluster_type, original_stylesheet):
    
    ctx = dash.callback_context

    if not ctx.triggered:
        button_id = 'No clicks yet'
    else:
        button_id = ctx.triggered[0]['prop_id'].split('.')[0]

=======
    ],
    [
        State('cytoscape', 'stylesheet'),
        State('cytoscape', 'elements'),
        State('groupedLayout', "value")
    ])
def generate_stylesheet(node, selectedNodes, follower_color, node_shape, showgraph, node_freq_type, edge_freq_type,
                        cluster_type, original_stylesheet, elements, grouped_layout):
>>>>>>> a88fe097
    if "style" in visualization_app._graphs[showgraph]:
        return visualization_app._graphs[showgraph]["style"]
    else:
        stylesheet = CYTOSCAPE_STYLE_STYLESHEET

    focus_nodes = []
    
    if selectedNodes:
        focus_nodes = [selectedNode for selectedNode in selectedNodes]

    if node is not None:
        focus_nodes.append(node)
        
    if node_freq_type or node:
        stylesheet = [
            style
            for style in stylesheet
            if "style" in style and not (style["selector"] == 'node' and 'width' in style["style"])
        ]
        stylesheet.append({
            "selector": 'node',
            'style': {
                'width':'data(' + node_freq_type + '_size)',
                'height':'data(' + node_freq_type + '_size)',
                'font-size':'data(' + node_freq_type + '_font_size)'
            }

        })
        
    if cluster_type:
<<<<<<< HEAD
        stylesheet = [
            style
            for style in stylesheet
            if "style" in style and not ('node' in style["selector"] and 'background-color' in style["style"])
        ]
        
=======
>>>>>>> a88fe097
        cluster_styles = []
        types = set([
            el['data'][cluster_type]
            for el in elements
            if cluster_type in el["data"]
        ])
        for t in types:
            stylesheet.append({
                "selector": "node[{} = {}]".format(
                    cluster_type,
                    t if isinstance(t, int) else "'{}'".format(t)),
<<<<<<< HEAD
                "style": {
                    "background-color": COLORS[t],
                    "opacity": 1
                }
            })
        stylesheet.append({
            "selector": '[type = "cluster"]',
            "style": {
                "opacity": 0.2,
            },
        })
=======
                "style": {"background-color": COLORS[t]}
            })
    
    if grouped_layout:
        stylesheet.append(
            {
                "selector": "node[type = 'cluster_node']",
                "style": {
                    "opacity": 0.2,
                    "shape": "ellipse"
                },
            })
>>>>>>> a88fe097
        
    if edge_freq_type:
        stylesheet = [style for style in stylesheet if not (style["selector"] == 'edge' and 'width' in style["style"])]
        stylesheet.append({
            "selector": 'edge',
            'style': {'width':'data(' + edge_freq_type + '_size)'}
        })

    for focus_node in focus_nodes:      
        node_style = [
            {
              "selector": "node:selected",
              "style": {
                "border-width": "5px",
                "border-color": "#AAD8FF",
                "border-opacity": "0.5"
              }
            }, 
            {
                "selector": 'edge',
                "style": {
                    'curve-style': 'bezier',
                    'line-color': '#D5DAE6'
                }
            },{
                    "selector": 'node[id = "{}"]'.format(focus_node['data']['id'] if "data" in focus_node else focus_node['id']),
                    "style": {
                        "border-width": "5px",
                        "border-color": "#AAD8FF",
                        "border-opacity": "0.5",
                        "text-opacity": 1,
                        'z-index': 9999
                    }
                }]
        for style in node_style:
            stylesheet.append(style)
        
        
        if "edgesData" in focus_node:
            for edge in focus_node['edgesData']:
                if edge['source'] == focus_node['data']['id'] if "data" in focus_node else focus_node['id']:
                    stylesheet.append({
                        "selector": 'node[id = "{}"]'.format(edge['target']),
                        "style": {
                            'opacity': 0.9
                        }
                    })
                    stylesheet.append({
                        "selector": 'edge[id= "{}"]'.format(edge['id']),
                        "style": {
                            "mid-target-arrow-color": follower_color['hex'],
                            "line-color": follower_color['hex'],
                            'opacity': 0.9,
                            'z-index': 5000
                        }
                    })
                if edge['target'] == focus_node['data']['id'] if "data" in focus_node else focus_node['id']:
                    stylesheet.append({
                        "selector": 'node[id = "{}"]'.format(edge['source']),
                        "style": {
                            'opacity': 0.9,
                            'z-index': 9999
                        }
                    })
                    stylesheet.append({
                        "selector": 'edge[id= "{}"]'.format(edge['id']),
                        "style": {
                            "mid-target-arrow-color": follower_color['hex'],
                            "line-color": follower_color['hex'],
                            'opacity': 1,
                            'z-index': 5000
                        }
                    })

    return stylesheet


@visualization_app._app.callback(
    Output("collapse", "is_open"),
    [Input("collapse-button", "n_clicks")],
    [State("collapse", "is_open")])
def toggle_collapse(n, is_open):
    if n:
        return not is_open
    return is_open


@visualization_app._app.callback(
    Output("modal-body-scroll", "is_open"),
    [
        Input("open-body-scroll", "n_clicks"),
        Input("close-body-scroll", "n_clicks"),
    ],
    [State("modal-body-scroll", "is_open")],
)
def toggle_modal(n1, n2, is_open):
    if n1 or n2:
        return not is_open
    return is_open


@visualization_app._app.callback(
    Output("searchdropdown", "options"),
    [Input("searchdropdown", "search_value")],
    [State("searchdropdown", "value"),
    State('cytoscape', 'elements')],
)
def update_multi_options(search_value, value,elements):
    if not search_value:
        raise PreventUpdate
    res = []
    for ele_data in elements:
        if 'name' in ele_data['data']:
            label =ele_data['data']['name']
            if (search_value in label) or (label in search_value) or ele_data['data']['id'] in (value or []) :
                res.append({"label":ele_data['data']['name'],"value":ele_data['data']['id']})
    return res


@visualization_app._app.callback(
    Output("searchpathto", "options"),
    [Input("searchpathto", "search_value")],
    [State("searchpathto", "value"),
     State('searchpathfrom', 'value'),
     State('showgraph', 'value')],
)
def searchpathto(search_value, value,_from, showgraph):
    if not search_value:
        raise PreventUpdate
    return search(search_value, value, showgraph,[_from])


@visualization_app._app.callback(
    Output("searchnodetotraverse", "options"),
    [Input("searchnodetotraverse", "search_value")],
    [State("searchnodetotraverse", "value"),
     State('searchpathfrom', 'value'),
     State('searchpathto', 'value'),
     State('showgraph', 'value')],
)
def searchpathtraverse(search_value, value,_from,to, showgraph):
    if not search_value:
        raise PreventUpdate
    return search(search_value, value, showgraph, [_from,to])


@visualization_app._app.callback(
    Output("searchpathfrom", "options"),
    [Input("searchpathfrom", "search_value")],
    [State("searchpathfrom", "value"),
     State('showgraph', 'value')],
)
def searchpathfrom(search_value, value, showgraph ):
    if not search_value:
        raise PreventUpdate
    return search(search_value, value,showgraph)


# @visualization_app._app.callback(Output('nodefreqslider', 'value'),
#               [Input('bt-reset', 'n_clicks')],[State('nodefreqslider', 'value')])
# def display_freq_node(resetbt, nodefreqslider):
#     ctx = dash.callback_context
#     if not ctx.triggered:
#         button_id = 'No clicks yet'
#     else:
#         button_id = ctx.triggered[0]['prop_id'].split('.')[0]
#     if button_id == 'bt-reset':
#         return 1


# @visualization_app._app.callback(Output('edgefreqslider', 'value'),
#               [Input('bt-reset', 'n_clicks')],[State('edgefreqslider', 'value')])
# def display_freq_edge(resetbt, edgefreqslider):
#     ctx = dash.callback_context
#     if not ctx.triggered:
#         button_id = 'No clicks yet'
#     else:
#         button_id = ctx.triggered[0]['prop_id'].split('.')[0]
#     if button_id == 'bt-reset':
#         return 1


@visualization_app._app.callback(
    [
        Output('cytoscape', 'generateImage')
    ],
    [
        Input('jpg-menu', 'n_clicks'),
        Input('svg-menu', 'n_clicks'),
        Input('png-menu', 'n_clicks')
    ]
)
def download_image(jpg_menu,svg_menu,png_menu):
    ctx = dash.callback_context
    if not ctx.triggered:
        button_id = 'No clicks yet'
    else:
        button_id = ctx.triggered[0]['prop_id'].split('.')[0]
    ftype  = None
    if button_id == "png-menu":
        ftype = "png"
    if button_id == "jpg-menu":
        ftype = "jpg"
    if button_id == "svg-menu":
        ftype = "svg"
    return [{
        'type': ftype,
        'action': "download"
    }]


@visualization_app._app.callback(
    [
        Output('cluster_board', "children")
    ],
    [
        Input('cluster_type', "value")
    ],
    [
        State('cytoscape', 'elements')
    ])
def generate_legend(cluster_type, elements):
    types = set([
        el['data'][cluster_type] for el in elements if cluster_type in el['data']
    ])
    
    children = []
    for t in types:
        children.append(
            dbc.Button([
                    html.Span(
                        className="legend-item",
                        style={
                            "height": "15px",
                            "width": "15px",
                            "border-radius": "50%",
                            "display": "inline-block",
                            "vertical-align": "text-bottom",
                            "margin-right": "5px",
                            "background-color": COLORS[t]
                        }),
                    t
                ],
                color="defalut",
            )
        )
    return [children]<|MERGE_RESOLUTION|>--- conflicted
+++ resolved
@@ -74,14 +74,7 @@
 
                 
 def generate_clusters(elements, cluster_type):
-<<<<<<< HEAD
     new_elements = copy.deepcopy(elements)
-=======
-    new_elements = [
-        el
-        for el in elements
-    ]
->>>>>>> a88fe097
     clusters = dict()
     for el in new_elements:
         if cluster_type in el["data"]:
@@ -89,7 +82,6 @@
             el["data"]["parent"] = "cluster_node_{}".format(cluster_id)
             clusters[cluster_id] = "cluster_node_{}".format(cluster_id)
     
-<<<<<<< HEAD
     for k, v in clusters.items():
         new_elements.append({
             "data": {
@@ -99,19 +91,7 @@
             }
         })
     return new_elements
-=======
-    cluster_nodes = []
-    for k, v in clusters.items():
-        cluster_nodes.append({
-            "data": {
-                "id": v,
-                "type": "cluster_node",
-                cluster_type: k
-            }
-        })
-    return cluster_nodes + new_elements
-
->>>>>>> a88fe097
+
 
 def clear_grouping(elements):
     new_elements = []
@@ -426,10 +406,6 @@
             dbc.DropdownMenuItem("Degree Frequency",   id="dropdown-menu-freq-degree_frequency"),
             dbc.DropdownMenuItem("PageRank Frequency", id="dropdown-menu-freq-pagerank_frequency")
         ]
-<<<<<<< HEAD
-=======
-
->>>>>>> a88fe097
         
         freq_input_group = dbc.InputGroup(
             [
@@ -708,14 +684,6 @@
             dbc.Row([]),
             dbc.Row([
                 dbc.Col([
-<<<<<<< HEAD
-=======
-#                     dcc.Loading(
-#                         id="loading-graph",
-#                         children=[],
-#                         type="circle",
-#                         style={"margin-top": "75pt"}),
->>>>>>> a88fe097
                     html.Div(style=VISUALIZATION_CONTENT_STYLE, children=[self.cyto]), 
                     ], width=8),
                 dbc.Col(html.Div(children=[
@@ -974,12 +942,8 @@
         Input("searchdropdown", "value"),
         Input('bt-path', 'n_clicks'),
         Input('groupedLayout', "value"),
-<<<<<<< HEAD
         Input('cluster_type', "value"),
         Input('top-n-button', "n_clicks")
-=======
-        Input('cluster_type', "value")
->>>>>>> a88fe097
     ],
     [
         State('node_freq_type', 'value'),
@@ -996,20 +960,13 @@
         State('searchpathoverlap', 'value'),
         State('nestedpaths', 'value'),
         State('pathdepth', 'value'),
-<<<<<<< HEAD
         State('memory', 'data'),
         State('top-n-slider', 'value'),
-=======
->>>>>>> a88fe097
     ]
 )
 def reset_layout(resetbt, removebt, val, 
                  nodefreqslider, edgefreqslider, 
-<<<<<<< HEAD
                  searchvalues, pathbt, grouped_layout, cluster_type, top_n_buttton,
-=======
-                 searchvalues, pathbt, grouped_layout, cluster_type,
->>>>>>> a88fe097
                  node_freq_type, edge_freq_type, cytoelements, data, edge,
                  tappednode, zoom, searchpathfrom,
                  searchpathto, searchnodetotraverse, searchpathlimit, searchpathoverlap,
@@ -1038,8 +995,6 @@
     if button_id == "bt-reset":
         visualization_app._removed_nodes = set()
         visualization_app._removed_edges = set()
-<<<<<<< HEAD
-
  
     if button_id == "cluster_type":
         if len(grouped_layout) == 1:
@@ -1051,24 +1006,6 @@
         else:
             elements = visualization_app._graphs[val]["cytoscape"]
 
-=======
- 
-    if button_id == "groupedLayout" or button_id == "cluster_type":
-        if len(grouped_layout) == 1:
-            if button_id != "groupedLayout":
-#                 print(button_id, grouped_layout)
-                elements = generate_clusters(elements, cluster_type)
-#                 print("Clusters: ", [el["data"]["id"] for el in elements if "type" in el["data"]])
-            else:
-#                 print(button_id, grouped_layout)
-                elements = generate_clusters(clear_grouping(elements), cluster_type)
-#                 print("Clusters: ", [el["data"]["id"] for el in elements if "type" in el["data"]])
-        else:
-#             print(button_id, grouped_layout)
-            elements = clear_grouping(elements)
-#             print("Clusters: ", [el["data"]["id"] for el in elements if "type" in el["data"]])
-    
->>>>>>> a88fe097
     if button_id == "remove-button" and removebt is not None:
         nodes_to_remove = set()
         edges_to_remove = set()
@@ -1426,7 +1363,6 @@
 
 @visualization_app._app.callback(Output('cytoscape', 'layout'),
     [
-<<<<<<< HEAD
         Input('dropdown-layout', 'value'),
         Input('showgraph', 'value'),
         Input("cytoscape", "elements")
@@ -1436,15 +1372,6 @@
     ])
 def update_cytoscape_layout(layout, showgraph, elements, styles):
     
-=======
-      Input('dropdown-layout', 'value'),
-      Input('showgraph', 'value')
-    ],
-    [
-        State('cytoscape', 'elements')
-    ])
-def update_cytoscape_layout(layout, showgraph, elements):
->>>>>>> a88fe097
     if "style" in visualization_app._graphs[showgraph]:
         return {'name': 'preset'}
     if layout == "cose":
@@ -1453,7 +1380,6 @@
         layout_config = COLA_CONFIG
     elif layout == "cose-bilkent":
         layout_config = COSE_BILKENT_CONFIG
-<<<<<<< HEAD
 #     elif layout == "cose-bilkent (types)":
 #         layout_config = COSE_BILKENT_CONFIG
 #     elif layout == "cise":
@@ -1462,16 +1388,6 @@
 #         layout_config["clusters"] = generate_cluster_info(
 #             visualization_app._graphs[showgraph]["cytoscape"],
 #             "community_npmi")
-=======
-    elif layout == "cose-bilkent (types)":
-        layout_config = COSE_BILKENT_CONFIG
-    elif layout == "cise":
-        layout_config = CISE_CONFIG
-        # add clusters info
-        layout_config["clusters"] = generate_cluster_info(
-            visualization_app._graphs[showgraph]["cytoscape"],
-            "community_npmi")
->>>>>>> a88fe097
     else:    
         layout_config = {'showlegend':True}
 
@@ -1483,10 +1399,7 @@
 @visualization_app._app.callback(
     Output('cytoscape', 'stylesheet'),
     [
-<<<<<<< HEAD
         Input('cytoscape', 'elements'),
-=======
->>>>>>> a88fe097
         Input('cytoscape', 'tapNode'),
         Input('cytoscape', 'selectedNodeData'),
         Input('input-follower-color', 'value'),
@@ -1495,8 +1408,6 @@
         Input('node_freq_type', 'value'),
         Input('edge_freq_type', 'value'),
         Input('cluster_type', 'value'),
-<<<<<<< HEAD
-        
     ],
     [
         State('cytoscape', 'stylesheet')
@@ -1515,16 +1426,6 @@
     else:
         button_id = ctx.triggered[0]['prop_id'].split('.')[0]
 
-=======
-    ],
-    [
-        State('cytoscape', 'stylesheet'),
-        State('cytoscape', 'elements'),
-        State('groupedLayout', "value")
-    ])
-def generate_stylesheet(node, selectedNodes, follower_color, node_shape, showgraph, node_freq_type, edge_freq_type,
-                        cluster_type, original_stylesheet, elements, grouped_layout):
->>>>>>> a88fe097
     if "style" in visualization_app._graphs[showgraph]:
         return visualization_app._graphs[showgraph]["style"]
     else:
@@ -1555,15 +1456,12 @@
         })
         
     if cluster_type:
-<<<<<<< HEAD
         stylesheet = [
             style
             for style in stylesheet
             if "style" in style and not ('node' in style["selector"] and 'background-color' in style["style"])
         ]
         
-=======
->>>>>>> a88fe097
         cluster_styles = []
         types = set([
             el['data'][cluster_type]
@@ -1575,7 +1473,6 @@
                 "selector": "node[{} = {}]".format(
                     cluster_type,
                     t if isinstance(t, int) else "'{}'".format(t)),
-<<<<<<< HEAD
                 "style": {
                     "background-color": COLORS[t],
                     "opacity": 1
@@ -1587,20 +1484,6 @@
                 "opacity": 0.2,
             },
         })
-=======
-                "style": {"background-color": COLORS[t]}
-            })
-    
-    if grouped_layout:
-        stylesheet.append(
-            {
-                "selector": "node[type = 'cluster_node']",
-                "style": {
-                    "opacity": 0.2,
-                    "shape": "ellipse"
-                },
-            })
->>>>>>> a88fe097
         
     if edge_freq_type:
         stylesheet = [style for style in stylesheet if not (style["selector"] == 'edge' and 'width' in style["style"])]
