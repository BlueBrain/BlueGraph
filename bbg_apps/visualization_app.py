--- conflicted
+++ resolved
@@ -208,10 +208,7 @@
 graph_layout_option_list = [
     'cose-bilkent',
     'circle',
-<<<<<<< HEAD
     'dagre',
-=======
->>>>>>> 7c0520d0
 #     'cise',
     'random',
     'grid',
@@ -856,20 +853,12 @@
         State('searchpathlimit', 'value'),
         State('searchpathoverlap', 'value'),
         State('nestedpaths', 'value'),
-<<<<<<< HEAD
         State('pathdepth', 'value'),
-=======
-        State('pathdepth', 'value')
->>>>>>> 7c0520d0
     ]
 )
 def reset_layout(resetbt, removebt, val, 
                  nodefreqslider, edgefreqslider, 
-<<<<<<< HEAD
                  searchvalues, pathbt, grouped_layout, cluster_type,
-=======
-                 searchvalues, pathbt, 
->>>>>>> 7c0520d0
                  node_freq_type, edge_freq_type, cytoelements, data, edge,
                  tappednode, zoom, searchpathfrom,
                  searchpathto, searchnodetotraverse, searchpathlimit, searchpathoverlap,
@@ -897,8 +886,7 @@
     if resetbt is not None:
         visualization_app._removed_nodes = set()
         visualization_app._removed_edges = set()
-<<<<<<< HEAD
-    
+ 
     if button_id == "groupedLayout" or button_id == "cluster_type":
         if len(grouped_layout) == 1:
             if button_id != "groupedLayout":
@@ -914,9 +902,6 @@
             elements = clear_grouping(elements)
 #             print("Clusters: ", [el["data"]["id"] for el in elements if "type" in el["data"]])
     
-=======
-            
->>>>>>> 7c0520d0
     if button_id == "remove-button" and removebt is not None:
         nodes_to_remove = set()
         edges_to_remove = set()
