--- conflicted
+++ resolved
@@ -78,7 +78,6 @@
                 cluster_dict[cluster_id] = [el["data"]["id"]]
     return list(cluster_dict.values())
 
-<<<<<<< HEAD
 
 def create_edge(id, from_id, to_id, label=None, label_size=10, label_color="black", thickness=2, edge_color="grey", edge_style="solid",frequency=1,papers=[]):
 
@@ -121,8 +120,6 @@
                 "label": actualLabel
             }
         }
-=======
->>>>>>> 8f5092ee
 
 node_shape_option_list = [
     'ellipse',
@@ -146,11 +143,7 @@
 graph_layout_option_list = [
     'cose-bilkent',
     'circle',
-<<<<<<< HEAD
 #     'cise',
-=======
-    'cise',
->>>>>>> 8f5092ee
     'random',
     'grid',
     'preset',
@@ -310,14 +303,6 @@
                 dcc.RangeSlider(id="nodefreqslider", min=0, max=10, value=[0, 1000000])
             ]
         )
-<<<<<<< HEAD
-=======
-        
-        node_weight_form = dbc.FormGroup([
-            freq_input_group,
-            node_range_group
-        ])
->>>>>>> 8f5092ee
 
         edge_input_group = dbc.InputGroup(
             [
@@ -340,15 +325,6 @@
                 dcc.RangeSlider(id="edgefreqslider", min=0, max=10, value=[0, 100000])
             ]
         )
-<<<<<<< HEAD
-
-=======
-    
-        edge_weight_form = dbc.FormGroup([
-            edge_input_group,
-            edge_range_group
-        ])
->>>>>>> 8f5092ee
         
         frequencies_form = dbc.FormGroup(
             [
@@ -519,11 +495,7 @@
 
         
         self._app.layout  = html.Div([
-<<<<<<< HEAD
 #             dcc.Store(id='memory', data={}),
-=======
-            dcc.Store(id='memory', data={"removed":[]}),
->>>>>>> 8f5092ee
             dbc.Row([]),
             dbc.Row([
                 dbc.Col(dcc.Loading(
@@ -561,13 +533,10 @@
         self._min_edge_weight = None
         self._max_edge_weight = None
         self._removed_nodes = set()
-<<<<<<< HEAD
 
         # Store removed nodes and edges
         self._removed_nodes = set()
         self._removed_edges = set()
-=======
->>>>>>> 8f5092ee
 
     
     def set_graph(self, graph_id, cyto_repr, dict_repr, style=None, nx_object=None):
@@ -775,12 +744,8 @@
                  searchvalues, pathbt, 
                  node_freq_type, edge_freq_type, cytoelements, data, edge,
                  tappednode, zoom, searchpathfrom,
-<<<<<<< HEAD
                  searchpathto, searchnodetotraverse, searchpathlimit, searchpathoverlap,
                  nestedpaths, pathdepth):
-=======
-                 searchpathto, searchnodetotraverse, searchpathlimit, searchpathoverlap):
->>>>>>> 8f5092ee
     elements = visualization_app._graphs[val]["cytoscape"]
     elements_dict = visualization_app._graphs[val]["dict"]
     ctx = dash.callback_context
@@ -802,17 +767,11 @@
 
     if resetbt is not None:
         visualization_app._removed_nodes = set()
-<<<<<<< HEAD
         visualization_app._removed_edges = set()
             
     if button_id == "remove-button" and removebt is not None:
         nodes_to_remove = set()
         edges_to_remove = set()
-=======
-            
-    if removebt is not None:
-        ids_to_remove = {}
->>>>>>> 8f5092ee
         if elements and data:
             nodes_to_remove = {ele_data['id'] for ele_data in data}
             edges_to_remove = {
@@ -824,7 +783,6 @@
                 )
             }
         if elements and edge:
-<<<<<<< HEAD
             edges_to_remove = {ele_data['id'] for ele_data in edge}
        
         visualization_app._removed_nodes.update(nodes_to_remove)
@@ -834,14 +792,6 @@
         visualization_app._removed_nodes = set()
         visualization_app._removed_edges = set()
 
-=======
-            ids_to_remove = {ele_data['id'] for ele_data in edge}
-        if len(ids_to_remove) > 0:
-            visualization_app._removed_nodes.update(set(ids_to_remove))
-            elements = [ele for ele in elements if ele['data']['id'] not in ids_to_remove]
-
-    if button_id == 'bt-path':
->>>>>>> 8f5092ee
         if searchpathfrom and searchpathto:
             topN = searchpathlimit if searchpathlimit else 20
             searchpathfrom_dict = elements_dict[searchpathfrom]
@@ -882,23 +832,8 @@
                     if path_step in elements_dict:
                         path_element = elements_dict[path_step]
                     else:
-<<<<<<< HEAD
-
                         print("!!!", path_step, " not in ", elements_dict.keys())
 
-=======
-                        try:
-                            result_df = linked_mention_df.loc[str(path_step).lower()]
-
-                            if len(result_df) > 0:
-                                node = result_df.uid
-                                path_element = create_node(id=node, label=result_df.concept, definition=result_df.definition)
-
-                        except Exception as e:
-                            print(e)
-                            continue
-                    
->>>>>>> 8f5092ee
                     path_element_id = path_element['data']['id']
                     elements.append(path_element)
 
@@ -996,12 +931,8 @@
             ]
   
     elements = [
-<<<<<<< HEAD
         el for el in elements
         if el["data"]["id"] not in visualization_app._removed_nodes and el["data"]["id"] not in visualization_app._removed_edges
-=======
-        el for el in elements if el["data"]["id"] not in visualization_app._removed_nodes
->>>>>>> 8f5092ee
     ]
 
     return [zoom, elements]
