--- conflicted
+++ resolved
@@ -145,7 +145,6 @@
     task_queue.join_thread()
 
 
-<<<<<<< HEAD
 def generate_cooccurrence_network(occurrence_data,
                                   factor_column,
                                   factor_count,
@@ -196,69 +195,6 @@
         Collection of terms to keep even if they are not included in N most
         frequent terms.
     """
-=======
-def filter_unfrequent(data, factor, n, keep=None):
-    """Filter unfrequent entities."""
-    largest_indices = data[factor].apply(
-        lambda x: len(x)).nlargest(n).index
-    filtered_data = data.loc[largest_indices]
-    if keep is not None:
-        for n in keep:
-            index = [i.lower() for i in filtered_data.index]
-            if n.lower() not in index and n in data.index:
-                filtered_data.loc[n] = data.loc[n]
-    return filtered_data
-
-
-def cofrequence(occurrence_data, factor, s, t):
-    """Compute co-mention frequence."""
-    intersection = occurrence_data.loc[s][factor].intersection(
-        occurrence_data.loc[t][factor])
-    return len(intersection)
-
-
-def mutual_information(occurrence_data, factor, total_instances,
-                       s, t, mitype=None):
-    """Compute mutual information on a pair of terms."""
-    co_freq = cofrequence(occurrence_data, factor, s, t)
-    s_freq = len(occurrence_data.loc[s][factor])
-    t_freq = len(occurrence_data.loc[t][factor])
-    if co_freq > 0 and s_freq > 0 and t_freq > 0:
-        if mitype is not None:
-            if mitype == "expected":
-                mi = math.log2(
-                    (total_instances * co_freq) / (s_freq * t_freq)
-                ) * (co_freq / total_instances)
-            elif mitype == "normalized":
-                alpha = - math.log2(co_freq / total_instances)
-                if alpha != 0 and s_freq != 0 and t_freq != 0:
-                    mi = math.log2(
-                        (total_instances * co_freq) / (s_freq * t_freq)) / alpha
-                else:
-                    mi = 0
-            elif mitype == "pmi2":
-                mi = math.log2((co_freq ** 2) / (s_freq * t_freq))
-            elif mitype == "pmi3":
-                mi = math.log2(
-                    (co_freq ** 3) / (s_freq * t_freq * total_instances))
-        else:
-            mi = math.log2((total_instances * co_freq) / (s_freq * t_freq))
-    else:
-        mi = 0
-    return mi
-
-
-def generate_comention_network(occurrence_data,
-                               factor_column,
-                               factor_count,
-                               n_most_frequent=None,
-                               limit=None,
-                               parallelize=False,
-                               cores=None,
-                               dump_path=None,
-                               keep=None):
-    """Generate a term co-occurrence network."""
->>>>>>> c77614fb
     if n_most_frequent is not None:
         print("Fitering data.....")
         occurrence_data = filter_unfrequent(
