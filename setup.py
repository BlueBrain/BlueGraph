--- conflicted
+++ resolved
@@ -1,4 +1,3 @@
-<<<<<<< HEAD
 # BlueGraph: unifying Python framework for graph analytics and co-occurrence analysis. 
 
 # Copyright 2020-2021 Blue Brain Project / EPFL
@@ -21,30 +20,6 @@
 HERE = os.path.abspath(os.path.dirname(__file__))
 
 
-=======
-# Copyright (c) 2020–2021, EPFL/Blue Brain Project
-#
-# Blue Graph is free software: you can redistribute it and/or modify
-# it under the terms of the GNU Lesser General Public License as published by
-# the Free Software Foundation, either version 3 of the License, or
-# (at your option) any later version.
-#
-# Blue Graph is distributed in the hope that it will be useful,
-# but WITHOUT ANY WARRANTY; without even the implied warranty of
-# MERCHANTABILITY or FITNESS FOR A PARTICULAR PURPOSE. See the GNU Lesser
-# General Public License for more details.
-#
-# You should have received a copy of the GNU Lesser General Public License
-# along with Blue Graph. If not, see <https://choosealicense.com/licenses/lgpl-3.0/>.
-
-from setuptools import setup
-import os
-
-from setuptools import find_packages, setup
-
-HERE = os.path.abspath(os.path.dirname(__file__))
-
->>>>>>> b02a9db4
 # Get the long description from the README file.
 with open(os.path.join(HERE, "README.rst"), encoding="utf-8") as f:
     long_description = f.read()
@@ -52,14 +27,8 @@
 setup(
     name="bluegraph",
     author="Blue Brain Project, EPFL",
-<<<<<<< HEAD
-    version="0.2.0",
     use_scm_version={
         "write_to": "bluegraph/version.py",
-=======
-    use_scm_version={
-        "write_to": "kganalytics/version.py",
->>>>>>> b02a9db4
         "write_to_template": "__version__ = '{version}'\n",
     },
     description="Knowledge Graphs analytics.",
@@ -67,23 +36,7 @@
     long_description_content_type="text/x-rst",
     keywords="framework knowledge graph data science",
     url="https://github.com/BlueBrain/BlueBrainGraph",
-<<<<<<< HEAD
     packages=find_packages(),
-=======
-    packages=[
-        "kganalytics",
-        "cord19kg",
-        "cord19kg.apps"
-    ],
-    package_data={
-        'cord19kg.apps': [
-            'assets/*',
-            'assets/fontawesome-5.15.1-web/',
-            'assets/fontawesome-5.15.1-web/css/*',
-            'assets/fontawesome-5.15.1-web/webfonts/*'
-        ]
-    },
->>>>>>> b02a9db4
     python_requires=">=3.6",
     setup_requires=[
         "setuptools_scm",
@@ -99,8 +52,6 @@
         "gensim",
         "tensorflow"
     ],
-<<<<<<< HEAD
-    dependency_links=['http://github.com/user/repo/tarball/master#egg=package-1.0'],
     package_data={
         'cord19kg.apps': [
             'assets/*',
@@ -109,32 +60,23 @@
             'assets/fontawesome-5.15.1-web/webfonts/*'
         ]
     },
-=======
->>>>>>> b02a9db4
     extras_require={
         "dev": [
             "tox", "pytest", "pytest-bdd", "pytest-cov==2.10.1",
             "pytest-mock==3.3.1", "codecov"
         ],
-<<<<<<< HEAD
         "docs": ["sphinx", "sphinx-bluebrain-theme"],
-=======
->>>>>>> b02a9db4
         "cord19kg": [
             "jupyter_dash",
             "dash_bootstrap_components",
             "dash_daq",
             "dash_extensions",
             "dash_cytoscape",
-<<<<<<< HEAD
-=======
             "nexusforge",
->>>>>>> b02a9db4
             "nexus-sdk",
             "pyjwt==1.7.1",
             "ipywidgets"
         ],
-<<<<<<< HEAD
         "networkx": [
             "networkx",
             "python-louvain"
@@ -163,9 +105,6 @@
             "neo4j",
             "stellargraph"
         ]
-=======
-        "docs": ["sphinx", "sphinx-bluebrain-theme"],
->>>>>>> b02a9db4
     },
     classifiers=[
         "Intended Audience :: Information Technology",
