# BlueGraph: unifying Python framework for graph analytics and co-occurrence analysis. 

# Copyright 2020-2021 Blue Brain Project / EPFL

#    Licensed under the Apache License, Version 2.0 (the "License");
#    you may not use this file except in compliance with the License.
#    You may obtain a copy of the License at

#        http://www.apache.org/licenses/LICENSE-2.0

#    Unless required by applicable law or agreed to in writing, software
#    distributed under the License is distributed on an "AS IS" BASIS,
#    WITHOUT WARRANTIES OR CONDITIONS OF ANY KIND, either express or implied.
#    See the License for the specific language governing permissions and
#    limitations under the License.

import os
from setuptools import setup, find_packages

HERE = os.path.abspath(os.path.dirname(__file__))


# Get the long description from the README file.
with open(os.path.join(HERE, "README.rst"), encoding="utf-8") as f:
    long_description = f.read()

setup(
    name="bluegraph",
    author="Blue Brain Project, EPFL",
    use_scm_version={
        "write_to": "bluegraph/version.py",
        "write_to_template": "__version__ = '{version}'\n",
    },
    description="Knowledge Graphs analytics.",
    long_description=long_description,
    long_description_content_type="text/x-rst",
    keywords="framework knowledge graph data science",
<<<<<<< HEAD
    url="https://github.com/BlueBrain/BlueBrainGraph",
    packages=find_packages(),
    python_requires=">=3.6",
    setup_requires=[
        "setuptools_scm",
    ],
    install_requires=[
        "numpy>=1.16.5",
        "pandas",
        "sklearn",
        "scipy",
        "matplotlib",
        "nltk",
        "nexusforge",
        "gensim",
        "tensorflow"
=======
    url="https://github.com/BlueBrain/BlueGraph",
    packages=[
        "kganalytics",
        "cord19kg",
        "cord19kg.apps"
>>>>>>> 10b0d3d9
    ],
    package_data={
        'cord19kg.apps': [
            'assets/*',
            'assets/fontawesome-5.15.1-web/',
            'assets/fontawesome-5.15.1-web/css/*',
            'assets/fontawesome-5.15.1-web/webfonts/*'
        ]
    },
    extras_require={
        "dev": [
            "tox", "pytest", "pytest-bdd", "pytest-cov==2.10.1",
            "pytest-mock==3.3.1", "codecov"
        ],
        "docs": ["sphinx", "sphinx-bluebrain-theme"],
        "cord19kg": [
            "jupyter_dash",
            "dash_bootstrap_components",
            "dash_daq",
            "dash_extensions",
            "dash_cytoscape",
            "nexusforge",
            "nexus-sdk",
            "pyjwt==1.7.1",
            "ipywidgets"
        ],
        "networkx": [
            "networkx",
            "python-louvain"
        ],
        "graph-tool": [
            "graph-tool"
        ],
        "neo4j": [
            "neo4j"
        ],
        "stellargraph": [
            "stellargraph"
        ],
        "all": [
            "jupyter_dash",
            "dash_bootstrap_components",
            "dash_daq",
            "dash_extensions",
            "dash_cytoscape",
            "nexus-sdk",
            "pyjwt==1.7.1",
            "ipywidgets",
            "networkx",
            "python-louvain",
            "graph-tool",
            "neo4j",
            "stellargraph"
        ]
    },
    classifiers=[
        "Intended Audience :: Information Technology",
        "Intended Audience :: Science/Research",
        "Topic :: Scientific/Engineering",
        "Programming Language :: Python :: 3 :: Only",
        "Natural Language :: English",
    ]
)<|MERGE_RESOLUTION|>--- conflicted
+++ resolved
@@ -35,8 +35,7 @@
     long_description=long_description,
     long_description_content_type="text/x-rst",
     keywords="framework knowledge graph data science",
-<<<<<<< HEAD
-    url="https://github.com/BlueBrain/BlueBrainGraph",
+    url="https://github.com/BlueBrain/BlueGraph",
     packages=find_packages(),
     python_requires=">=3.6",
     setup_requires=[
@@ -52,13 +51,6 @@
         "nexusforge",
         "gensim",
         "tensorflow"
-=======
-    url="https://github.com/BlueBrain/BlueGraph",
-    packages=[
-        "kganalytics",
-        "cord19kg",
-        "cord19kg.apps"
->>>>>>> 10b0d3d9
     ],
     package_data={
         'cord19kg.apps': [
