--- conflicted
+++ resolved
@@ -102,7 +102,7 @@
         for f in os.listdir(app.config["DOWNLOAD_DIR"]):
             try:
                 os.remove(os.path.join(app.config["DOWNLOAD_DIR"], f))
-            except:
+            except Exception:
                 shutil.rmtree(os.path.join(app.config["DOWNLOAD_DIR"], f))
     else:
         # Fetch from a local dir
@@ -338,11 +338,7 @@
     )
 
 
-<<<<<<< HEAD
 @app.route("/models/<model_name>/<component_name>/")
-=======
-@app.route("/models/<model_name>/info/<component_name>/")
->>>>>>> 2536c280
 def handle_info_request(model_name, component_name):
     """Handle request of details on different model components."""
     if model_name in app.models:
